// Copyright 2020 Red Hat, Inc
//
// Licensed under the Apache License, Version 2.0 (the "License");
// you may not use this file except in compliance with the License.
// You may obtain a copy of the License at
//
//      http://www.apache.org/licenses/LICENSE-2.0
//
// Unless required by applicable law or agreed to in writing, software
// distributed under the License is distributed on an "AS IS" BASIS,
// WITHOUT WARRANTIES OR CONDITIONS OF ANY KIND, either express or implied.
// See the License for the specific language governing permissions and
// limitations under the License.

// Package types contains all user-defined data types used in Smart Proxy REST
// API service. Some types are the same as in other services (especially in
// Insights Results Aggregator, Content Service) and thus they are imported
// (based on) the common package insights-operator-utils/types.
package types

import (
	"time"

	"github.com/RedHatInsights/insights-operator-utils/types"
)

// UserID represents type for user id
type UserID = types.UserID

// ReportResponseMeta contains metadata about the report
type ReportResponseMeta = types.ReportResponseMeta

// Timestamp represents any timestamp in a form gathered from database
type Timestamp = types.Timestamp

// RuleContent is a rename for types.RuleContent
type RuleContent = types.RuleContent

// RuleID is a rename for types.RuleID
type RuleID = types.RuleID

// RuleWithContentResponse represents a single rule in the response of /report endpoint
type RuleWithContentResponse struct {
	RuleID          types.RuleID    `json:"rule_id"`
	ErrorKey        types.ErrorKey  `json:"-"`
	CreatedAt       string          `json:"created_at"`
	Description     string          `json:"description"`
	Generic         string          `json:"details"`
	Reason          string          `json:"reason"`
	Resolution      string          `json:"resolution"`
	MoreInfo        string          `json:"more_info"`
	TotalRisk       int             `json:"total_risk"`
	RiskOfChange    int             `json:"risk_of_change"`
	Disabled        bool            `json:"disabled"`
	DisableFeedback string          `json:"disable_feedback"`
	DisabledAt      types.Timestamp `json:"disabled_at"`
	Internal        bool            `json:"internal"`
	UserVote        types.UserVote  `json:"user_vote"`
	TemplateData    interface{}     `json:"extra_data"`
	Tags            []string        `json:"tags"`
}

// SmartProxyReport represents the response of /report endpoint for smart proxy
type SmartProxyReport struct {
	Meta types.ReportResponseMeta  `json:"meta"`
	Data []RuleWithContentResponse `json:"data"`
}

// UserVote is a type for user's vote
type UserVote = types.UserVote

// ClusterOverview type for handling the overview result for each cluster
type ClusterOverview struct {
	TotalRisksHit []int
	TagsHit       []string
}

// OrgOverviewResponse serves as a the API response for /org_overview endpoint
type OrgOverviewResponse struct {
	ClustersHit            int            `json:"clusters_hit"`
	ClustersHitByTotalRisk map[int]int    `json:"hit_by_risk"`
	ClustersHitByTag       map[string]int `json:"hit_by_tag"`
}

const (
	// UserVoteDislike shows user's dislike
	UserVoteDislike = types.UserVoteDislike

	// UserVoteNone shows no vote from user
	UserVoteNone = types.UserVoteNone

	// UserVoteLike shows user's like
	UserVoteLike = types.UserVoteLike
)

// RuleWithContent structure with rule and rule content
type RuleWithContent struct {
	Module          types.RuleID   `json:"module"`
	Name            string         `json:"name"`
	Summary         string         `json:"summary"`
	Reason          string         `json:"reason"`
	Resolution      string         `json:"resolution"`
	MoreInfo        string         `json:"more_info"`
	ErrorKey        types.ErrorKey `json:"error_key"`
	Description     string         `json:"description"`
	TotalRisk       int            `json:"total_risk"`
	RiskOfChange    int            `json:"risk_of_change"`
	Impact          int            `json:"impact"`
	Likelihood      int            `json:"likelihood"`
	PublishDate     time.Time      `json:"publish_date"`
	Active          bool           `json:"active"`
	Internal        bool           `json:"internal"`
	Generic         string         `json:"generic"`
	Tags            []string       `json:"tags"`
	NotRequireAdmin bool
}

<<<<<<< HEAD
// RecommendationListView represents the API response for Advisor /rule/ related endpoints
// RuleStatus is based on acknowledgment table (enabled/disabled)
// RiskOfChange == resolution risk, currently missing from rule content
type RecommendationListView struct {
	// RuleID is in "|" format
	RuleID              types.RuleID              `json:"rule_id"`
	Description         string                    `json:"description"`
	PublishDate         time.Time                 `json:"publish_date"`
	TotalRisk           uint8                     `json:"total_risk"`
	Impact              uint8                     `json:"impact"`
	Likelihood          uint8                     `json:"likelihood"`
	Tags                []string                  `json:"tags"`
	RuleStatus          string                    `json:"rule_status"`
	RiskOfChange        uint8                     `json:"risk_of_change"`
	ImpactedClustersCnt types.ImpactedClustersCnt `json:"impacted_clusters_count"`
}
=======
// RuleRating structure with the rule identifier and the rating
type RuleRating = types.RuleRating
>>>>>>> 6be912cf
<|MERGE_RESOLUTION|>--- conflicted
+++ resolved
@@ -115,7 +115,6 @@
 	NotRequireAdmin bool
 }
 
-<<<<<<< HEAD
 // RecommendationListView represents the API response for Advisor /rule/ related endpoints
 // RuleStatus is based on acknowledgment table (enabled/disabled)
 // RiskOfChange == resolution risk, currently missing from rule content
@@ -132,7 +131,6 @@
 	RiskOfChange        uint8                     `json:"risk_of_change"`
 	ImpactedClustersCnt types.ImpactedClustersCnt `json:"impacted_clusters_count"`
 }
-=======
+
 // RuleRating structure with the rule identifier and the rating
-type RuleRating = types.RuleRating
->>>>>>> 6be912cf
+type RuleRating = types.RuleRating