--- conflicted
+++ resolved
@@ -52,11 +52,7 @@
 		return
 	}
 
-<<<<<<< HEAD
 	ruleContent, err := content.GetContentForRecommendation(ruleID)
-=======
-	ruleContent, err := content.GetRuleContentV2(ruleID)
->>>>>>> c21894c1
 	if err != nil {
 		handleServerError(writer, err)
 		return
