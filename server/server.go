/*
Copyright © 2020, 2021, 2022  Red Hat, Inc.

Licensed under the Apache License, Version 2.0 (the "License");
you may not use this file except in compliance with the License.
You may obtain a copy of the License at

	http://www.apache.org/licenses/LICENSE-2.0

Unless required by applicable law or agreed to in writing, software
distributed under the License is distributed on an "AS IS" BASIS,
WITHOUT WARRANTIES OR CONDITIONS OF ANY KIND, either express or implied.
See the License for the specific language governing permissions and
limitations under the License.
*/

// Package server contains implementation of REST API server (HTTPServer) for
// the Insights results smart proxy service. In current version, the following
//
// Please note that API_PREFIX is part of server configuration (see
// Configuration). Also please note that JSON format is used to transfer data
// between server and clients.
//
package server

import (
	"bytes"
	"context"
	"encoding/json"
	"errors"
	"fmt"
	"io/ioutil"
	"net/http"
	"net/url"
	"strings"

	// we just have to import this package in order to expose pprof
	// interface in debug mode
	// disable "G108 (CWE-): Profiling endpoint is automatically exposed on /debug/pprof"
	_ "net/http/pprof" // #nosec G108
	"path/filepath"

	"github.com/RedHatInsights/insights-content-service/groups"
	httputils "github.com/RedHatInsights/insights-operator-utils/http"
	"github.com/RedHatInsights/insights-operator-utils/responses"
	ira_server "github.com/RedHatInsights/insights-results-aggregator/server"
	ctypes "github.com/RedHatInsights/insights-results-types"
	"github.com/gorilla/handlers"
	"github.com/gorilla/mux"
	"github.com/rs/zerolog/log"

	"github.com/RedHatInsights/insights-results-smart-proxy/amsclient"
	"github.com/RedHatInsights/insights-results-smart-proxy/content"
	"github.com/RedHatInsights/insights-results-smart-proxy/services"

	"github.com/RedHatInsights/insights-results-smart-proxy/types"
)

const (
	// contentTypeHeader represents Content-Type header name
	contentTypeHeader = "Content-Type"

	// JSONContentType represents the application/json content type
	JSONContentType = "application/json; charset=utf-8"

	// orgIDTag represent the tags for print orgID in the logs
	orgIDTag = "orgID"

	// userIDTag represent the tags for print user ID (account number) in the logs
<<<<<<< HEAD
	userIDTag            = "userID"
	ackedRulesError      = "Unable to retrieve list of acked rules"
	compositeRuleIDError = "Error generating composite rule ID for [%v] and [%v]"
=======
	userIDTag = "userID"

	// dotReport ".report" string present in the ruleID in most tables
	dotReport = ".report"
>>>>>>> 7e7f4711
)

// HTTPServer is an implementation of Server interface
type HTTPServer struct {
	Config            Configuration
	InfoParams        map[string]string
	ServicesConfig    services.Configuration
	amsClient         amsclient.AMSClient
	GroupsChannel     chan []groups.Group
	ErrorFoundChannel chan bool
	ErrorChannel      chan error
	Serv              *http.Server
}

// RequestModifier is a type of function which modifies request when proxying
type RequestModifier func(request *http.Request) (*http.Request, error)

// ResponseModifier is a type of function which modifies response when proxying
type ResponseModifier func(response *http.Response) (*http.Response, error)

// ProxyOptions alters behaviour of proxy server for each endpoint.
// For example, you can set custom request and response modifiers
type ProxyOptions struct {
	RequestModifiers  []RequestModifier
	ResponseModifiers []ResponseModifier
}

// New function constructs new implementation of Server interface.
func New(config Configuration,
	servicesConfig services.Configuration,
	amsClient amsclient.AMSClient,
	groupsChannel chan []groups.Group,
	errorFoundChannel chan bool,
	errorChannel chan error,
) *HTTPServer {

	return &HTTPServer{
		Config:            config,
		InfoParams:        make(map[string]string),
		ServicesConfig:    servicesConfig,
		amsClient:         amsClient,
		GroupsChannel:     groupsChannel,
		ErrorFoundChannel: errorFoundChannel,
		ErrorChannel:      errorChannel,
	}
}

// mainEndpoint method handles requests to the main endpoint.
func (server *HTTPServer) mainEndpoint(writer http.ResponseWriter, _ *http.Request) {
	err := responses.SendOK(writer, responses.BuildOkResponse())
	if err != nil {
		log.Error().Err(err).Msg(responseDataError)
	}
}

// Initialize method performs the server initialization, including
// registration of all handlers.
func (server *HTTPServer) Initialize() http.Handler {
	log.Info().Msgf("Initializing HTTP server at '%s'", server.Config.Address)

	router := mux.NewRouter().StrictSlash(true)
	router.Use(httputils.LogRequest)

	apiPrefix := server.Config.APIv1Prefix

	metricsURL := apiPrefix + MetricsEndpoint
	openAPIv1URL := apiPrefix + filepath.Base(server.Config.APIv1SpecFile)
	openAPIv2URL := server.Config.APIv2Prefix + filepath.Base(server.Config.APIv2SpecFile)

	// enable authentication, but only if it is setup in configuration
	if server.Config.Auth {
		// we have to enable authentication for all endpoints,
		// including endpoints for Prometheus metrics and OpenAPI
		// specification, because there is not single prefix of other
		// REST API calls. The special endpoints needs to be handled in
		// middleware which is not optimal
		noAuthURLs := []string{
			metricsURL,
			openAPIv1URL,
			openAPIv2URL,
			metricsURL + "?",   // to be able to test using Frisby
			openAPIv1URL + "?", // to be able to test using Frisby
			openAPIv2URL + "?", // to be able to test using Frisby
		}
		router.Use(func(next http.Handler) http.Handler { return server.Authentication(next, noAuthURLs) })
	}

	if server.Config.EnableCORS {
		headersOK := handlers.AllowedHeaders([]string{
			"Content-Type",
			"Content-Length",
			"Accept-Encoding",
			"X-CSRF-Token",
			"Authorization",
		})
		originsOK := handlers.AllowedOrigins([]string{"*"})
		methodsOK := handlers.AllowedMethods([]string{
			http.MethodPost,
			http.MethodGet,
			http.MethodOptions,
			http.MethodPut,
			http.MethodDelete,
		})
		credsOK := handlers.AllowCredentials()
		corsMiddleware := handlers.CORS(originsOK, headersOK, methodsOK, credsOK)
		router.Use(corsMiddleware)
	}

	server.addEndpointsToRouter(router)

	return router
}

func (server *HTTPServer) addEndpointsToRouter(router *mux.Router) {
	// It is possible to use special REST API endpoints in debug mode
	if server.Config.Debug {
		server.adddbgEndpointsToRouter(router)
	}
	server.addV1EndpointsToRouter(router)
	server.addV2EndpointsToRouter(router)
}

// Start method starts HTTP or HTTPS server.
func (server *HTTPServer) Start() error {
	address := server.Config.Address
	log.Info().Msgf("Starting HTTP server at '%s'", address)
	router := server.Initialize()
	server.Serv = &http.Server{Addr: address, Handler: router}
	var err error

	if server.Config.UseHTTPS {
		err = server.Serv.ListenAndServeTLS("server.crt", "server.key")
	} else {
		err = server.Serv.ListenAndServe()
	}
	if err != nil && err != http.ErrServerClosed {
		log.Error().Err(err).Msg("Unable to start HTTP/S server")
		return err
	}

	return nil
}

// Stop method stops server's execution.
func (server *HTTPServer) Stop(ctx context.Context) error {
	return server.Serv.Shutdown(ctx)
}

// modifyRequest function modifies HTTP request during proxying it to another
// service.
// TODO: move to utils?
func modifyRequest(requestModifiers []RequestModifier, request *http.Request) (*http.Request, error) {
	for _, modifier := range requestModifiers {
		var err error
		request, err = modifier(request)
		if err != nil {
			return nil, err
		}
	}

	return request, nil
}

// modifyResponse function modifies HTTP response returned by another service
// during proxying.
// TODO: move to utils?
func modifyResponse(responseModifiers []ResponseModifier, response *http.Response) (*http.Response, error) {
	for _, modifier := range responseModifiers {
		var err error
		response, err = modifier(response)
		if err != nil {
			return nil, err
		}
	}

	return response, nil
}

// proxyTo method constructs proxy function to proxy request to another
// service.
func (server HTTPServer) proxyTo(baseURL string, options *ProxyOptions) func(http.ResponseWriter, *http.Request) {
	return func(writer http.ResponseWriter, request *http.Request) {
		if options != nil {
			var err error
			request, err = modifyRequest(options.RequestModifiers, request)
			if err != nil {
				handleServerError(writer, err)
				return
			}
		}

		log.Info().Msg("Handling response as a proxy")

		endpointURL, err := server.composeEndpoint(baseURL, request.RequestURI)
		if err != nil {
			log.Error().Err(err).Msgf("Error during endpoint %s URL parsing", request.RequestURI)
			handleServerError(writer, err)
			return
		}

		client := http.Client{}
		req, err := http.NewRequest(request.Method, endpointURL.String(), request.Body)
		if err != nil {
			panic(err)
		}

		copyHeader(request.Header, req.Header)

		response, body, err := server.sendRequest(client, req, options, writer)
		if err != nil {
			server.evaluateProxyError(writer, err, baseURL)
			return
		}

		// Maybe this code should be on responses.SendRaw or something like that
		err = responses.Send(response.StatusCode, writer, body)
		if err != nil {
			log.Error().Err(err).Msgf("Error writing the response")
			handleServerError(writer, err)
			return
		}
	}
}

// evaluateProxyError handles detected error in proxyTo
// according to its type and the requested baseURL
func (server HTTPServer) evaluateProxyError(writer http.ResponseWriter, err error, baseURL string) {
	if _, ok := err.(*url.Error); ok {
		switch baseURL {
		case server.ServicesConfig.AggregatorBaseEndpoint:
			handleServerError(writer, &AggregatorServiceUnavailableError{})
		case server.ServicesConfig.ContentBaseEndpoint:
			handleServerError(writer, &ContentServiceUnavailableError{})
		default:
			handleServerError(writer, err)
		}
	} else {
		handleServerError(writer, err)
	}
}

func (server HTTPServer) sendRequest(
	client http.Client, req *http.Request, options *ProxyOptions, writer http.ResponseWriter,
) (*http.Response, []byte, error) {
	log.Debug().Msgf("Connecting to %s", req.URL.RequestURI())
	response, err := client.Do(req)
	if err != nil {
		log.Error().Err(err).Msgf("Error during retrieve of %s", req.URL.RequestURI())
		return nil, nil, err
	}

	if options != nil {
		var err error
		response, err = modifyResponse(options.ResponseModifiers, response)
		if err != nil {
			return nil, nil, err
		}
	}

	body, err := ioutil.ReadAll(response.Body)
	if err != nil {
		log.Error().Err(err).Msgf("Error while retrieving content from request to %s", req.RequestURI)
		return nil, nil, err
	}

	return response, body, nil
}

func (server HTTPServer) composeEndpoint(baseEndpoint, currentEndpoint string) (*url.URL, error) {
	endpoint := strings.TrimPrefix(currentEndpoint, server.Config.APIv1Prefix)
	return url.Parse(baseEndpoint + endpoint)
}

func copyHeader(srcHeaders, dstHeaders http.Header) {
	for headerKey, headerValues := range srcHeaders {
		for _, value := range headerValues {
			dstHeaders.Add(headerKey, value)
		}
	}
}

func (server HTTPServer) getClusterInfoFromAMS(orgID ctypes.OrgID) (
	clusterInfoList []types.ClusterInfo,
	err error,
) {
	// providing nil filters will mean default filters will be applied
	clusterInfoList, err = server.amsClient.GetClustersForOrganization(orgID, nil, nil)
	if err != nil {
		log.Error().Err(err).Int(orgIDTag, int(orgID)).Msg("Error retrieving clusters from AMS API")
		return
	}
	log.Info().Int(orgIDTag, int(orgID)).Msgf("Number of clusters retrieved from the AMS API: %v", len(clusterInfoList))
	return
}

// readClusterIDsForOrgID reads the list of clusters for a given
// organization from aggregator
func (server HTTPServer) readClusterIDsForOrgID(orgID ctypes.OrgID) ([]ctypes.ClusterName, error) {
	if server.amsClient != nil {
		clusterInfoList, err := server.getClusterInfoFromAMS(orgID)
		if err != nil {
			log.Error().Err(err).Int(orgIDTag, int(orgID)).Msg("Error retrieving cluster IDs from AMS API")
			return []ctypes.ClusterName{}, err
		}

		clusterNames := types.GetClusterNames(clusterInfoList)
		return clusterNames, err
	}

	if !server.Config.UseOrgClustersFallback {
		err := fmt.Errorf("amsclient not initialized")
		log.Error().Err(err).Msg("")
		return nil, err
	}

	log.Info().Msg("amsclient not initialized. Using fallback mechanism")
	return server.getClusterIDsFromAggregator(orgID)
}

// readClusterInfoForOrgID returns a list of cluster info types and a map of cluster display names
func (server HTTPServer) readClusterInfoForOrgID(orgID ctypes.OrgID) (
	[]types.ClusterInfo,
	error,
) {
	if server.amsClient != nil {
		clusterInfoList, err := server.getClusterInfoFromAMS(orgID)
		if err != nil {
			log.Error().Err(err).Int(orgIDTag, int(orgID)).Msg("Error retrieving cluster info from AMS API")
			return clusterInfoList, err
		}

		return clusterInfoList, nil
	}

	if !server.Config.UseOrgClustersFallback {
		err := fmt.Errorf("amsclient not initialized")
		log.Error().Err(err).Msg("")
		return nil, err
	}

	log.Info().Msg("amsclient not initialized. Using fallback mechanism")
	clusterIDs, err := server.getClusterIDsFromAggregator(orgID)
	if err != nil {
		log.Error().Err(err).Msg("error retrieving clusters from aggregator")
		return nil, err
	}

	// fill in empty display names
	clusterInfo := make([]types.ClusterInfo, 0)

	for _, clusterID := range clusterIDs {
		clusterInfo = append(clusterInfo, types.ClusterInfo{
			ID:          clusterID,
			DisplayName: string(clusterID),
		})
	}
	return clusterInfo, nil
}

// readClusterIDsForOrgID reads the list of clusters for a given organization from aggregator
func (server HTTPServer) getClusterIDsFromAggregator(orgID ctypes.OrgID) ([]ctypes.ClusterName, error) {
	log.Info().Msg("retrieving cluster IDs from aggregator")

	aggregatorURL := httputils.MakeURLToEndpoint(
		server.ServicesConfig.AggregatorBaseEndpoint,
		ira_server.ClustersForOrganizationEndpoint,
		orgID,
	)

	// #nosec G107
	response, err := http.Get(aggregatorURL)
	if err != nil {
		log.Error().Err(err).Msgf("problem getting cluster list from aggregator")
		if _, ok := err.(*url.Error); ok {
			return nil, &AggregatorServiceUnavailableError{}
		}
		return nil, err
	}

	var recvMsg struct {
		Status   string               `json:"status"`
		Clusters []ctypes.ClusterName `json:"clusters"`
	}

	err = json.NewDecoder(response.Body).Decode(&recvMsg)
	return recvMsg.Clusters, err
}

// readAggregatorReportForClusterID reads report from aggregator,
// handles errors by sending corresponding message to the user.
// Returns report and bool value set to true if there was no errors
func (server HTTPServer) readAggregatorReportForClusterID(
	orgID ctypes.OrgID, clusterID ctypes.ClusterName, userID ctypes.UserID, writer http.ResponseWriter,
) (*ctypes.ReportResponse, bool) {
	aggregatorURL := httputils.MakeURLToEndpoint(
		server.ServicesConfig.AggregatorBaseEndpoint,
		ira_server.ReportEndpoint,
		orgID,
		clusterID,
		userID,
	)

	// #nosec G107
	aggregatorResp, err := http.Get(aggregatorURL)
	if err != nil {
		if _, ok := err.(*url.Error); ok {
			handleServerError(writer, &AggregatorServiceUnavailableError{})
		} else {
			handleServerError(writer, err)
		}
		return nil, false
	}

	var aggregatorResponse struct {
		Report *ctypes.ReportResponse `json:"report"`
		Status string                 `json:"status"`
	}

	responseBytes, err := ioutil.ReadAll(aggregatorResp.Body)
	if err != nil {
		handleServerError(writer, err)
		return nil, false
	}

	if aggregatorResp.StatusCode != http.StatusOK {
		err := responses.Send(aggregatorResp.StatusCode, writer, responseBytes)
		if err != nil {
			log.Error().Err(err).Msg(responseDataError)
		}
		return nil, false
	}

	err = json.Unmarshal(responseBytes, &aggregatorResponse)
	if err != nil {
		handleServerError(writer, err)
		return nil, false
	}
	logClusterInfos(orgID, clusterID, aggregatorResponse.Report.Report)

	return aggregatorResponse.Report, true
}

// readAggregatorReportMetainfoForClusterID reads report metainfo from Aggregator,
// handles errors by sending corresponding message to the user.
// Returns report and bool value set to true if there was no errors
func (server HTTPServer) readAggregatorReportMetainfoForClusterID(
	orgID ctypes.OrgID, clusterID ctypes.ClusterName, userID ctypes.UserID, writer http.ResponseWriter,
) (*ctypes.ReportResponseMetainfo, bool) {
	aggregatorURL := httputils.MakeURLToEndpoint(
		server.ServicesConfig.AggregatorBaseEndpoint,
		ira_server.ReportMetainfoEndpoint,
		orgID,
		clusterID,
		userID,
	)

	// #nosec G107
	aggregatorResp, err := http.Get(aggregatorURL)
	if err != nil {
		if _, ok := err.(*url.Error); ok {
			handleServerError(writer, &AggregatorServiceUnavailableError{})
		} else {
			handleServerError(writer, err)
		}
		return nil, false
	}

	var aggregatorResponse struct {
		Metainfo *ctypes.ReportResponseMetainfo `json:"metainfo"`
		Status   string                         `json:"status"`
	}

	responseBytes, err := ioutil.ReadAll(aggregatorResp.Body)
	if err != nil {
		handleServerError(writer, err)
		return nil, false
	}

	if aggregatorResp.StatusCode != http.StatusOK {
		err := responses.Send(aggregatorResp.StatusCode, writer, responseBytes)
		if err != nil {
			log.Error().Err(err).Msg(responseDataError)
		}
		return nil, false
	}

	err = json.Unmarshal(responseBytes, &aggregatorResponse)
	if err != nil {
		handleServerError(writer, err)
		return nil, false
	}

	return aggregatorResponse.Metainfo, true
}

func (server HTTPServer) readAggregatorReportForClusterList(
	orgID ctypes.OrgID, clusterList []string, writer http.ResponseWriter,
) (*ctypes.ClusterReports, bool) {
	clist := strings.Join(clusterList, ",")
	aggregatorURL := httputils.MakeURLToEndpoint(
		server.ServicesConfig.AggregatorBaseEndpoint,
		ira_server.ReportForListOfClustersEndpoint,
		orgID,
		clist)

	// #nosec G107
	aggregatorResp, err := http.Get(aggregatorURL)
	if err != nil {
		if _, ok := err.(*url.Error); ok {
			handleServerError(writer, &AggregatorServiceUnavailableError{})
		} else {
			handleServerError(writer, err)
		}
		return nil, false
	}

	var aggregatorResponse ctypes.ClusterReports

	responseBytes, err := ioutil.ReadAll(aggregatorResp.Body)
	if err != nil {
		handleServerError(writer, err)
		return nil, false
	}

	if aggregatorResp.StatusCode != http.StatusOK {
		err := responses.Send(aggregatorResp.StatusCode, writer, responseBytes)
		if err != nil {
			log.Error().Err(err).Msg(responseDataError)
		}
		return nil, false
	}

	err = json.Unmarshal(responseBytes, &aggregatorResponse)
	if err != nil {
		handleServerError(writer, err)
		return nil, false
	}
	logClustersReport(orgID, aggregatorResponse.Reports)

	return &aggregatorResponse, true
}

func (server HTTPServer) readAggregatorReportForClusterListFromBody(
	orgID ctypes.OrgID, request *http.Request, writer http.ResponseWriter,
) (*ctypes.ClusterReports, bool) {
	aggregatorURL := httputils.MakeURLToEndpoint(
		server.ServicesConfig.AggregatorBaseEndpoint,
		ira_server.ReportForListOfClustersPayloadEndpoint,
		orgID,
	)

	body, err := ioutil.ReadAll(request.Body)
	if err != nil {
		handleServerError(writer, err)
		return nil, false
	}
	// #nosec G107
	aggregatorResp, err := http.Post(aggregatorURL, JSONContentType, bytes.NewBuffer(body))
	if err != nil {
		if _, ok := err.(*url.Error); ok {
			handleServerError(writer, &AggregatorServiceUnavailableError{})
		} else {
			handleServerError(writer, err)
		}
		return nil, false
	}

	if reportResponse, ok := handleReportsResponse(aggregatorResp, writer); ok {
		logClustersReport(orgID, reportResponse.Reports)
		return reportResponse, true
	}
	return nil, false
}

// handleReportsResponse analyses the aggregator's response and
// writes an appropriate response to the client, handling any
// possible error in the meantime
func handleReportsResponse(response *http.Response, writer http.ResponseWriter) (*ctypes.ClusterReports, bool) {
	var aggregatorResponse ctypes.ClusterReports

	responseBytes, err := ioutil.ReadAll(response.Body)
	if err != nil {
		handleServerError(writer, err)
		return nil, false
	}

	if response.StatusCode != http.StatusOK {
		err := responses.Send(response.StatusCode, writer, responseBytes)
		if err != nil {
			log.Error().Err(err).Msg(responseDataError)
		}
		return nil, false
	}

	err = json.Unmarshal(responseBytes, &aggregatorResponse)
	if err != nil {
		handleServerError(writer, err)
		return nil, false
	}

	return &aggregatorResponse, true
}

// readAggregatorRuleForClusterID reads report from aggregator,
// handles errors by sending corresponding message to the user.
// Returns report and bool value set to true if there was no errors
func (server HTTPServer) readAggregatorRuleForClusterID(
	orgID ctypes.OrgID, clusterID ctypes.ClusterName, userID ctypes.UserID, ruleID ctypes.RuleID, errorKey ctypes.ErrorKey, writer http.ResponseWriter,
) (*ctypes.RuleOnReport, bool) {
	aggregatorURL := httputils.MakeURLToEndpoint(
		server.ServicesConfig.AggregatorBaseEndpoint,
		ira_server.RuleEndpoint,
		orgID,
		clusterID,
		userID,
		fmt.Sprintf("%v|%v", ruleID, errorKey),
	)

	// #nosec G107
	aggregatorResp, err := http.Get(aggregatorURL)
	if err != nil {
		if _, ok := err.(*url.Error); ok {
			handleServerError(writer, &AggregatorServiceUnavailableError{})
		} else {
			handleServerError(writer, err)
		}
		return nil, false
	}

	var aggregatorResponse struct {
		Report *ctypes.RuleOnReport `json:"report"`
		Status string               `json:"status"`
	}

	responseBytes, err := ioutil.ReadAll(aggregatorResp.Body)
	if err != nil {
		handleServerError(writer, err)
		return nil, false
	}

	if aggregatorResp.StatusCode != http.StatusOK {
		err := responses.Send(aggregatorResp.StatusCode, writer, responseBytes)
		if err != nil {
			log.Error().Err(err).Msg(responseDataError)
		}
		return nil, false
	}

	err = json.Unmarshal(responseBytes, &aggregatorResponse)
	if err != nil {
		handleServerError(writer, err)
		return nil, false
	}
	logClusterInfo(orgID, clusterID, aggregatorResponse.Report)

	return aggregatorResponse.Report, true
}

func (server HTTPServer) fetchAggregatorReport(
	writer http.ResponseWriter, request *http.Request,
) (aggregatorResponse *ctypes.ReportResponse, successful bool, clusterID ctypes.ClusterName) {
	clusterID, successful = httputils.ReadClusterName(writer, request)
	// Error message handled by function
	if !successful {
		return
	}

	authToken, err := server.GetAuthToken(request)
	if err != nil {
		handleServerError(writer, err)
		return
	}

	userID := authToken.AccountNumber
	orgID := authToken.Internal.OrgID

	aggregatorResponse, successful = server.readAggregatorReportForClusterID(orgID, clusterID, userID, writer)
	if !successful {
		return
	}
	return
}

// fetchAggregatorReportMetainfo method tries to fetch metainformation about
// report for selected cluster.
func (server HTTPServer) fetchAggregatorReportMetainfo(
	writer http.ResponseWriter, request *http.Request,
) (aggregatorResponse *ctypes.ReportResponseMetainfo, successful bool, clusterID ctypes.ClusterName) {
	clusterID, successful = httputils.ReadClusterName(writer, request)
	// Error message handled by function
	if !successful {
		return
	}

	authToken, err := server.GetAuthToken(request)
	if err != nil {
		handleServerError(writer, err)
		return
	}

	userID := authToken.AccountNumber
	orgID := authToken.Internal.OrgID

	aggregatorResponse, successful = server.readAggregatorReportMetainfoForClusterID(orgID, clusterID, userID, writer)
	if !successful {
		return
	}
	return
}

// fetchAggregatorReports method access the Insights Results Aggregator to read
// reports for given list of clusters. Then the response structure is
// constructed from data returned by Aggregator.
func (server HTTPServer) fetchAggregatorReports(
	writer http.ResponseWriter, request *http.Request,
) (*ctypes.ClusterReports, bool) {
	// cluster list is specified in path (part of URL)
	clusterList, successful := httputils.ReadClusterListFromPath(writer, request)
	// Error message handled by function
	if !successful {
		return nil, false
	}

	authToken, err := server.GetAuthToken(request)
	if err != nil {
		handleServerError(writer, err)
		return nil, false
	}

	orgID := authToken.Internal.OrgID

	aggregatorResponse, successful := server.readAggregatorReportForClusterList(orgID, clusterList, writer)
	if !successful {
		return nil, false
	}
	return aggregatorResponse, true
}

// fetchAggregatorReportsUsingRequestBodyClusterList method access the Insights
// Results Aggregator to read reports for given list of clusters. Then the
// response structure is constructed from data returned by Aggregator.
func (server HTTPServer) fetchAggregatorReportsUsingRequestBodyClusterList(
	writer http.ResponseWriter, request *http.Request,
) (*ctypes.ClusterReports, bool) {
	// auth token from request headers
	authToken, err := server.GetAuthToken(request)
	if err != nil {
		handleServerError(writer, err)
		return nil, false
	}

	orgID := authToken.Internal.OrgID

	aggregatorResponse, successful := server.readAggregatorReportForClusterListFromBody(orgID, request, writer)
	if !successful {
		return nil, false
	}
	return aggregatorResponse, true
}

func (server HTTPServer) reportEndpoint(writer http.ResponseWriter, request *http.Request) {
	aggregatorResponse, successful, clusterID := server.fetchAggregatorReport(writer, request)
	if !successful {
		return
	}

	includeDisabled, err := readGetDisabledParam(request)
	if err != nil {
		handleServerError(writer, err)
		return
	}

	osdFlag, err := readOSDEligible(request)
	if err != nil {
		log.Err(err).Msgf("Cluster ID: %v; Got error while parsing `%s` value", clusterID, OSDEligibleParam)
	}

	log.Info().Msgf("Cluster ID: %v; %s flag = %t", clusterID, GetDisabledParam, includeDisabled)
	log.Info().Msgf("Cluster ID: %v; %s flag = %t", clusterID, OSDEligibleParam, osdFlag)

	orgID, userID, err := server.readOrgIDAndUserIDFromToken(writer, request)
	if err != nil {
		log.Error().Msg(authTokenFormatError)
		// everything's handled already
		return
	}
	acks, err := server.readListOfAckedRules(orgID, userID)
	if err != nil {
		log.Error().Err(err).Int(orgIDTag, int(orgID)).Msg("Unable to retrieve list of acked rules for given organization")
		// server error has been handled already
		return
	}

	systemWideRuleDisables := generateRuleAckMap(acks)

	visibleRules, noContentRulesCnt, disabledRulesCnt, err := filterRulesInResponse(aggregatorResponse.Report, osdFlag, includeDisabled, systemWideRuleDisables)

	if err != nil {
		if _, ok := err.(*content.RuleContentDirectoryTimeoutError); ok {
			handleServerError(writer, err)
			return
		}
	}

	totalRuleCnt := server.getRuleCount(visibleRules, noContentRulesCnt, disabledRulesCnt, clusterID)

	// Meta.Count is only used to perform checks for special cases
	report := types.SmartProxyReport{
		Meta: ctypes.ReportResponseMeta{
			LastCheckedAt: aggregatorResponse.Meta.LastCheckedAt,
			Count:         totalRuleCnt,
		},
		Data: visibleRules,
	}

	err = responses.SendOK(writer, responses.BuildOkResponseWithData("report", report))
	if err != nil {
		log.Error().Err(err).Msg(responseDataError)
	}
}

// readMetainfo method retrieves metainformations for report stored in
// Aggregator's database and return the retrieved info to requester via
// response payload. The payload has type types.ReportResponseMetainfo
func (server HTTPServer) reportMetainfoEndpoint(writer http.ResponseWriter, request *http.Request) {
	aggregatorResponse, successful, clusterID := server.fetchAggregatorReportMetainfo(writer, request)
	if !successful {
		return
	}

	log.Info().Msgf("Metainfo returned by aggregator for cluster %s: %v", clusterID, aggregatorResponse)

	err := responses.SendOK(writer, responses.BuildOkResponseWithData("metainfo", aggregatorResponse))
	if err != nil {
		log.Error().Err(err).Msg(responseDataError)
	}
}

// getRuleCount returns the number of visible rules without those that do not have content
func (server HTTPServer) getRuleCount(visibleRules []types.RuleWithContentResponse,
	noContentRulesCnt int,
	disabledRulesCnt int,
	clusterID ctypes.ClusterName,
) int {
	totalRuleCnt := len(visibleRules) + noContentRulesCnt

	// Edge case where rules are hitting, but we don't have content for any of them.
	// This case should appear as "No issues found" in customer-facing applications, because the only
	// thing we could show is rule module + error key, which have no informational value to customers.
	if len(visibleRules) == 0 && noContentRulesCnt > 0 && disabledRulesCnt == 0 {
		log.Error().Msgf("Cluster ID: %v; Rules are hitting, but we don't have content for any of them.", clusterID)
		totalRuleCnt = 0
	}
	return totalRuleCnt
}

// reportForListOfClustersEndpoint is a handler that returns reports for
// several clusters that all need to belong to one organization specified in
// request path. List of clusters is specified in request path as well which
// means that clients needs to deal with URL limit (around 2000 characters).
func (server HTTPServer) reportForListOfClustersEndpoint(writer http.ResponseWriter, request *http.Request) {
	// try to read results from Insights Results Aggregator service
	aggregatorResponse, successful := server.fetchAggregatorReports(writer, request)
	if !successful {
		return
	}

	// send the response back to client
	err := responses.Send(http.StatusOK, writer, aggregatorResponse)
	if err != nil {
		log.Error().Err(err).Msg(responseDataError)
	}
}

// reportForListOfClustersPayloadEndpoint is a handler that returns reports for
// several clusters that all need to belong to one organization specified in
// request path. List of clusters is specified in request body which means that
// clients can use as many cluster ID as the wont without any (real) limits.
func (server HTTPServer) reportForListOfClustersPayloadEndpoint(writer http.ResponseWriter, request *http.Request) {
	// try to read results from Insights Results Aggregator service
	aggregatorResponse, successful := server.fetchAggregatorReportsUsingRequestBodyClusterList(writer, request)
	if !successful {
		return
	}

	// send the response back to client
	err := responses.Send(http.StatusOK, writer, aggregatorResponse)
	if err != nil {
		log.Error().Err(err).Msg(responseDataError)
	}
}

func (server HTTPServer) fetchAggregatorReportRule(
	writer http.ResponseWriter, request *http.Request,
) (*ctypes.RuleOnReport, bool) {
	clusterID, successful := httputils.ReadClusterName(writer, request)
	// Error message handled by function
	if !successful {
		return nil, false
	}

	ruleID, errorKey, err := readRuleIDWithErrorKey(writer, request)
	if err != nil {
		return nil, false
	}

	authToken, err := server.GetAuthToken(request)
	if err != nil {
		handleServerError(writer, err)
		return nil, false
	}

	userID := authToken.AccountNumber
	orgID := authToken.Internal.OrgID

	aggregatorResponse, successful := server.readAggregatorRuleForClusterID(orgID, clusterID, userID, ruleID, errorKey, writer)
	if !successful {
		return nil, false
	}
	return aggregatorResponse, true
}

func (server HTTPServer) singleRuleEndpoint(writer http.ResponseWriter, request *http.Request) {
	var rule *types.RuleWithContentResponse
	var filtered bool
	var err error

	aggregatorResponse, successful := server.fetchAggregatorReportRule(writer, request)
	// Error message handled by function
	if !successful {
		return
	}

	osdFlag, err := readOSDEligible(request)
	if err != nil {
		log.Err(err).Msgf("Got error while parsing `%s` value", OSDEligibleParam)
	}
	rule, filtered, err = content.FetchRuleContent(*aggregatorResponse, osdFlag)

	if err != nil || filtered {
		handleFetchRuleContentError(writer, err, filtered)
		return
	}

	if rule.Internal {
		err = server.checkInternalRulePermissions(request)
		if err != nil {
			handleServerError(writer, err)
			return
		}
	}

	err = responses.SendOK(writer, responses.BuildOkResponseWithData("report", *rule))
	if err != nil {
		log.Error().Err(err).Msg(responseDataError)
	}
}

func handleFetchRuleContentError(writer http.ResponseWriter, err error, filtered bool) {
	if err != nil {
		if _, ok := err.(*content.RuleContentDirectoryTimeoutError); ok {
			log.Error().Err(err)
			handleServerError(writer, err)
			return
		}
	}
	err = responses.SendNotFound(writer, "Rule was not found")
	if err != nil {
		handleServerError(writer, err)
		return
	}
}

// checkInternalRulePermissions method checks if organizations for internal
// rules are enabled if so, retrieves the org_id from request/token and returns
// whether that ID is on the list of allowed organizations to access internal
// rules
func (server HTTPServer) checkInternalRulePermissions(request *http.Request) error {
	if !server.Config.EnableInternalRulesOrganizations || !server.Config.Auth {
		return nil
	}

	authToken, err := server.GetAuthToken(request)
	if err != nil {
		return err
	}

	requestOrgID := ctypes.OrgID(authToken.Internal.OrgID)

	log.Info().Msgf("Checking internal rule permissions for Organization ID: %v", requestOrgID)
	for _, allowedID := range server.Config.InternalRulesOrganizations {
		if requestOrgID == allowedID {
			log.Info().Msgf("Organization %v is allowed access to internal rules", requestOrgID)
			return nil
		}
	}

	// If the loop ends without returning nil, then an authentication error should be raised
	const message = "This organization is not allowed to access this recommendation"
	log.Error().Msg(message)
	return &AuthenticationError{errString: message}
}

func (server HTTPServer) newExtractUserIDFromTokenToURLRequestModifier(newEndpoint string) RequestModifier {
	return func(request *http.Request) (*http.Request, error) {
		identity, err := server.GetAuthToken(request)
		if err != nil {
			return nil, err
		}

		vars := mux.Vars(request)
		vars["user_id"] = string(identity.AccountNumber)

		newURL := httputils.MakeURLToEndpointMapString(server.Config.APIv1Prefix, newEndpoint, vars)
		request.URL, err = url.Parse(newURL)
		if err != nil {
			return nil, &ParamsParsingError{}
		}

		request.RequestURI = request.URL.RequestURI()

		return request, nil
	}
}

// getGroupsConfig retrieves the groups configuration from a channel to get the
// latest valid one
func (server HTTPServer) getGroupsConfig() (
	ruleGroups []groups.Group,
	err error,
) {
	var errorFound bool
	ruleGroups = []groups.Group{}

	select {
	case val, ok := <-server.ErrorFoundChannel:
		if !ok {
			log.Error().Msgf("errorFound channel is closed")
			return
		}
		errorFound = val
	default:
		fmt.Println("errorFound channel is empty")
		return
	}

	if errorFound {
		err = <-server.ErrorChannel
		if _, ok := err.(*content.RuleContentDirectoryTimeoutError); ok {
			log.Error().Err(err)
		}
		log.Error().Err(err).Msg("Error occurred during groups retrieval from content service")
		return nil, err
	}

	groupsConfig := <-server.GroupsChannel
	if groupsConfig == nil {
		err := errors.New("no groups retrieved")
		log.Error().Err(err).Msg("groups cannot be retrieved from content service. Check logs")
		return nil, err
	}

	return groupsConfig, nil
}

func (server HTTPServer) getOverviewPerCluster(
	clusterName ctypes.ClusterName,
	authToken *ctypes.Identity,
	writer http.ResponseWriter) (*types.ClusterOverview, error) {

	userID := authToken.AccountNumber
	orgID := authToken.Internal.OrgID
	aggregatorResponse, successful := server.readAggregatorReportForClusterID(orgID, clusterName, userID, writer)
	if !successful {
		log.Info().Msgf("Aggregator doesn't have reports for cluster ID %s", clusterName)
		return nil, nil
	}

	if aggregatorResponse.Meta.Count == 0 {
		log.Info().Msgf("Cluster report doesn't have any hits. Skipping from overview.")
		return nil, nil
	}

	totalRisks := make([]int, 0)
	tags := make([]string, 0)

	for _, rule := range aggregatorResponse.Report {
		ruleID := rule.Module
		errorKey := rule.ErrorKey
		ruleWithContent, err := content.GetRuleWithErrorKeyContent(ruleID, errorKey)
		if err != nil {
			if _, ok := err.(*content.RuleContentDirectoryTimeoutError); ok {
				log.Error().Err(err)
				return nil, err
			}
			log.Error().Err(err).Msgf("Unable to retrieve content for rule %v|%v", ruleID, errorKey)
			// this rule is not visible in OCM UI either, so we can continue calculating to be consistent
			continue
		}

		totalRisks = append(totalRisks, ruleWithContent.TotalRisk)

		tags = append(tags, ruleWithContent.Tags...)
	}

	return &types.ClusterOverview{
		TotalRisksHit: totalRisks,
		TagsHit:       tags,
	}, nil
}

func isDisabledRule(aggregatorRule ctypes.RuleOnReport, systemWideDisabledRules map[types.RuleID]bool) bool {
	if aggregatorRule.Disabled {
		return true
	}

	if len(systemWideDisabledRules) > 0 {
		selector := types.RuleID(
			fmt.Sprintf("%v|%v",
				strings.TrimSuffix(string(aggregatorRule.Module), dotReport),
				aggregatorRule.ErrorKey,
			),
		)
		if systemWideDisabledRules[selector] {
			return true
		}
	}
	return false
}

// filterRulesInResponse returns an array of RuleWithContentResponse with only the rules that matches 3 criteria:
// - The rule has content from the content-service
// - The disabled filter is not match
// - The OSD elegible filter is not match
func filterRulesInResponse(aggregatorReport []ctypes.RuleOnReport, filterOSD, getDisabled bool,
	systemWideDisabledRules map[types.RuleID]bool) (
	okRules []types.RuleWithContentResponse,
	noContentRulesCnt int,
	disabledRulesCnt int,
	contentError error,
) {
	log.Debug().Bool(GetDisabledParam, getDisabled).Bool(OSDEligibleParam, filterOSD).Msg("Filtering rules in report")
	okRules = []types.RuleWithContentResponse{}
	disabledRulesCnt, noContentRulesCnt = 0, 0

	for _, aggregatorRule := range aggregatorReport {
		if !getDisabled && isDisabledRule(aggregatorRule, systemWideDisabledRules) {
			disabledRulesCnt++
			continue
		}

		rule, filtered, err := content.FetchRuleContent(aggregatorRule, filterOSD)
		if err != nil {
			if !filtered {
				noContentRulesCnt++
			}
			if _, ok := err.(*content.RuleContentDirectoryTimeoutError); ok {
				log.Error().Err(err)
				contentError = err
				return
			}
			continue
		}

		if filtered {
			continue
		}

		okRules = append(okRules, *rule)
	}

	return
}

// Method readListOfClusterDisabledRules returns rules with a list of clusters for which the user had
// disabled the rule (if any)
func (server *HTTPServer) readListOfClusterDisabledRules(userID types.UserID) ([]ctypes.DisabledRule, error) {
	// wont be used anywhere else
	var response struct {
		Status        string                `json:"status"`
		DisabledRules []ctypes.DisabledRule `json:"rules"`
	}

	aggregatorURL := httputils.MakeURLToEndpoint(
		server.ServicesConfig.AggregatorBaseEndpoint,
		ira_server.ListOfDisabledRules,
		userID,
	)

	// #nosec G107
	resp, err := http.Get(aggregatorURL)
	if err != nil {
		return nil, err
	}

	// check the aggregator response
	if resp.StatusCode != http.StatusOK && resp.StatusCode != http.StatusNotFound {
		err := fmt.Errorf("error reading disabled rules from aggregator: %v", resp.StatusCode)
		return nil, err
	}

	err = json.NewDecoder(resp.Body).Decode(&response)
	if err != nil {
		return nil, err
	}

	return response.DisabledRules, nil
}<|MERGE_RESOLUTION|>--- conflicted
+++ resolved
@@ -67,16 +67,14 @@
 	orgIDTag = "orgID"
 
 	// userIDTag represent the tags for print user ID (account number) in the logs
-<<<<<<< HEAD
-	userIDTag            = "userID"
-	ackedRulesError      = "Unable to retrieve list of acked rules"
+	userIDTag = "userID"
+
+	ackedRulesError = "Unable to retrieve list of acked rules"
+
 	compositeRuleIDError = "Error generating composite rule ID for [%v] and [%v]"
-=======
-	userIDTag = "userID"
 
 	// dotReport ".report" string present in the ruleID in most tables
 	dotReport = ".report"
->>>>>>> 7e7f4711
 )
 
 // HTTPServer is an implementation of Server interface
